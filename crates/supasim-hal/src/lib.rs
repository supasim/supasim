/* BEGIN LICENSE
  SupaSim, a GPGPU and simulation toolkit.
  Copyright (C) 2025 Magnus Larsson
  SPDX-License-Identifier: MIT OR Apache-2.0
END LICENSE */

#[cfg(all(feature = "metal", target_vendor = "apple"))]
pub mod metal;
#[cfg(feature = "vulkan")]
pub mod vulkan;
#[cfg(feature = "wgpu")]
pub mod wgpu;

#[cfg(test)]
mod tests;

#[cfg(all(feature = "metal", target_vendor = "apple"))]
pub use metal::Metal;
#[cfg(feature = "vulkan")]
pub use vulkan::Vulkan;
#[cfg(feature = "wgpu")]
pub use wgpu::Wgpu;

use types::*;

/// Backend traits should not have their own destructors, as higher level operations may replace them with uninitialized memory by destructor time.
/// # Safety (general)
/// * All types are assumed to be safely send/sync
pub trait Backend: Sized + std::fmt::Debug + Clone + Send + Sync + 'static {
    type Instance: BackendInstance<Self>;
    type Kernel: Kernel<Self>;
    type Buffer: Buffer<Self>;
    type CommandRecorder: CommandRecorder<Self>;
    type BindGroup: BindGroup<Self>;
    type Semaphore: Semaphore<Self>;
    type Device: Device<Self>;
    type Stream: Stream<Self>;

    type Error: Error<Self>;

    /// Creates a default instance, with a single device, with a single queue. Good for testing/simple setup
    fn setup_default_descriptor() -> Result<InstanceDescriptor<Self>, Self::Error>;
}

pub trait BackendInstance<B: Backend<Instance = Self>>: Send {
    fn get_properties(&self) -> HalInstanceProperties;

    /// # Safety
    /// * The kernel code must be valid
    /// * The reflection info must match exactly with the shader
    /// * The cache must be valid
    unsafe fn compile_kernel(&self, descriptor: KernelDescriptor) -> Result<B::Kernel, B::Error>;

    /// # Safety
    /// Currently no safety requirements. This is subject to change
    unsafe fn create_semaphore(&self) -> Result<B::Semaphore, B::Error>;

    /// # Safety
    /// Currently no safety requirements. This is subject to change
    unsafe fn cleanup_cached_resources(&mut self) -> Result<(), B::Error>;

    /// # Safety
    /// * All associated resources must be destroyed
    /// * All device work must be completed
    /// * All devices must be destroyed
    unsafe fn destroy(self) -> Result<(), B::Error>;
}

/// # Safety
/// * Wherever this is accepted in the API, it is assumed to be a valid slice within the buffer
///   unless explicitly stated otherwise
#[derive(Debug)]
pub struct HalBufferSlice<'a, B: Backend> {
    pub buffer: &'a B::Buffer,
    pub offset: u64,
    pub len: u64,
}

pub trait CommandRecorder<B: Backend<CommandRecorder = Self>>: Send {
    /// # Safety
    /// * Must only be called on instances with `SyncMode` of `Automatic` or `VulkanStyle`
    /// * The recorder must not have had any record command since being created or cleared
    /// * All commands must follow the corresponding safety section in BufferCommand
    unsafe fn record_commands(
        &mut self,
        stream: &B::Stream,
        commands: &[BufferCommand<B>],
    ) -> Result<(), B::Error>;
    /// # Safety
    /// * The recorder must not be queued and incomplete on the GPU
    unsafe fn clear(&mut self, stream: &B::Stream) -> Result<(), B::Error>;
    /// # Safety
    /// * All submissions using this recorder must have completed
    unsafe fn destroy(self, stream: &B::Stream) -> Result<(), B::Error>;
}

pub trait Kernel<B: Backend<Kernel = Self>>: Send {
    /// # Safety
    /// * All command recorders using this kernel must've been cleared
    /// * All bind groups using this kernel must've been destroyed
    unsafe fn destroy(self, instance: &B::Instance) -> Result<(), B::Error>;
}

pub trait Buffer<B: Backend<Buffer = Self>>: Send {
    /// # Safety
    /// * All submitted command recorders using this buffer must have completed
    /// * The buffer must be of type `Upload`
    /// * No concurrent reads/writes are allowed, hence why it requires a mutable reference to buffer
    ///   * This is a limitation of wgpu and may be dealt with in the future
    /// * No mapped pointers may be used to access the same data ranges concurrently
    unsafe fn write(
        &mut self,
        device: &B::Device,
        offset: u64,
        data: &[u8],
    ) -> Result<(), B::Error>;
    /// # Safety
    /// * All submitted command recorders using this buffer mutably must have completed
    /// * The buffer must be of type `Download`
    /// * No concurrent reads/writes are allowed, hence why it requires a mutable reference to buffer
    ///   * This is a limitation of wgpu and may be dealt with in the future
    unsafe fn read(
        &mut self,
        device: &B::Device,
        offset: u64,
        data: &mut [u8],
    ) -> Result<(), B::Error>;
    /// # Safety
    /// * The device must support `map_buffers`
    /// * Map buffer may be called multiple times to obtain multiple pointers
    /// * Unmap buffer invalidates all such pointers
    /// * Writing to a mapped upload buffer is illegal(except on unified memory systems)
    /// * If the device doesn't support `map_buffer_while_gpu_use`, the buffer must be unmapped before
    ///   any GPU work using the buffer is submitted
    unsafe fn map(&mut self, device: &B::Device) -> Result<*mut u8, B::Error>;
    /// # Safety
    /// * All mapped pointers are invalidated
    unsafe fn unmap(&mut self, device: &B::Device) -> Result<(), B::Error>;
    /// # Safety
    /// * All bind groups using this buffer must have been updated or destroyed
    /// * The buffer must not be mapped
    unsafe fn destroy(self, device: &B::Device) -> Result<(), B::Error>;
}

pub trait BindGroup<B: Backend<BindGroup = Self>>: Send {
    /// # Safety
    /// * If the backend doesn't support easily updatable bind groups, all command recorders using this bind group must've been cleared
    unsafe fn update(
        &mut self,
        device: &B::Device,
        stream: &B::Stream,
        kernel: &B::Kernel,
        buffers: &[HalBufferSlice<B>],
    ) -> Result<(), B::Error>;
    /// # Safety
    /// * All command recorders using this bind group must've been cleared
    unsafe fn destroy(self, stream: &B::Stream, kernel: &B::Kernel) -> Result<(), B::Error>;
}

pub trait Semaphore<B: Backend<Semaphore = Self>>: Send {
    /// # Safety
    /// * The semaphore must be signalled by some already submitted command recorder
    unsafe fn wait(&self, instance: &B::Instance) -> Result<(), B::Error>;
    /// # Safety
    /// Currently no safety requirements. This is subject to change
    unsafe fn is_signalled(&self, instance: &B::Instance) -> Result<bool, B::Error>;
    /// # Safety
    /// * The semaphore must not be waited on by any CPU side wait command
    /// * The device must support semaphore signalling
    unsafe fn signal(&mut self, instance: &B::Instance) -> Result<(), B::Error>;
    /// Note that in most implementations this won't actually result in any underlying API changes.
    /// # Safety
    /// * The semaphore must not be waited on by any CPU or GPU side wait command
    /// * The semaphore must not be signalled by any CPU or GPU side signal command
    unsafe fn reset(&mut self, instance: &B::Instance) -> Result<(), B::Error>;
    /// # Safety
    /// * All command recorders using this semaphore must've been cleared
    unsafe fn destroy(self, instance: &B::Instance) -> Result<(), B::Error>;
}

pub trait Device<B: Backend<Device = Self>> {
    fn get_properties(&self, instance: &B::Instance) -> HalDeviceProperties;
    /// # Safety
    /// Currently no safety requirements. This is subject to change
    unsafe fn cleanup_cached_resources(&self, instance: &B::Instance) -> Result<(), B::Error>;
    /// # Safety
    /// * If the device doesn't support `upload_download_buffers`, `memory_type` cannot be `UploadDownload`
    unsafe fn create_buffer(&self, alloc_info: &HalBufferDescriptor)
    -> Result<B::Buffer, B::Error>;
    /// # Safety
<<<<<<< HEAD
=======
    /// * Importing buffers is inherently unsafe
    /// * The driver ID must match
    /// * The handle must be a valid handle given the backend
    /// * The offset, size must be valid within the allocation backed by the handle
    ///  * The memory must be allocated in a reasonable device-side memory location
    unsafe fn import_buffer(&self, info: &ExternalBufferDescriptor) -> Result<B::Buffer, B::Error>;
    /// # Safety
    /// Currently no safety requirements. This is subject to change
    unsafe fn create_semaphore(&self) -> Result<B::Semaphore, B::Error>;
    /// # Safety
    /// * Importing semaphores is inherently unsafe
    /// * The driver ID must match (even if semaphores may be shared among devices)
    /// * The handle must be a valid handle given the backend
    unsafe fn import_semaphore(
        &self,
        info: &ExternalSemaphoreDescriptor,
    ) -> Result<B::Semaphore, B::Error>;
    /// # Safety
>>>>>>> dfd5bea3
    /// * Must be called after all of the device's queues have been destroyed
    /// * All objects created from this must have been destroyed
    unsafe fn destroy(self, instance: &mut B::Instance) -> Result<(), B::Error>;
}
pub trait Stream<B: Backend<Stream = Self>> {
    /// # Safety
    /// Currently no safety requirements. This is subject to change
    unsafe fn wait_for_idle(&mut self) -> Result<(), B::Error>;
    /// # Safety
    /// Currently no safety requirements. This is subject to change
    unsafe fn create_recorder(&self) -> Result<B::CommandRecorder, B::Error>;
    /// # Safety
    /// * For each recorder submitted, it must have had __exactly__ one record command called on it since being cleared or created
    /// * For each wait semaphore, the semaphore must be signalled at some point on the CPU side only
    /// * For each signal semaphore, the semaphore must be used only by CPU side wait commands
    unsafe fn submit_recorders(
        &mut self,
        infos: &mut [RecorderSubmitInfo<B>],
    ) -> Result<(), B::Error>;
    /// # Safety
    /// * The resources must correspond with the kernel and its layout
    unsafe fn create_bind_group(
        &self,
        device: &B::Device,
        kernel: &B::Kernel,
        buffers: &[HalBufferSlice<B>],
    ) -> Result<B::BindGroup, B::Error>;
    /// # Safety
    /// Currently no safety requirements. This is subject to change
    unsafe fn cleanup_cached_resources(&self, instance: &B::Instance) -> Result<(), B::Error>;
    /// # Safety
    /// * The queue must be empty
    unsafe fn destroy(self, device: &mut B::Device) -> Result<(), B::Error>;
}

#[derive(Debug)]
pub struct RecorderSubmitInfo<'a, B: Backend> {
    pub command_recorder: &'a mut B::CommandRecorder,
    pub wait_semaphores: &'a [&'a B::Semaphore],
    pub signal_semaphore: Option<&'a B::Semaphore>,
}

#[must_use]
pub trait Error<B: Backend<Error = Self>>: std::error::Error + Send {
    fn is_out_of_device_memory(&self) -> bool;
    fn is_out_of_host_memory(&self) -> bool;
    fn is_timeout(&self) -> bool;
}

#[derive(Debug)]
pub enum BufferCommand<'a, B: Backend> {
    /// # Safety
    /// * The length and offsets must be form valid slices in the buffers
    CopyBuffer {
        src_buffer: &'a B::Buffer,
        dst_buffer: &'a B::Buffer,
        src_offset: u64,
        dst_offset: u64,
        len: u64,
    },
    /// # Safety
    /// * The bindgroup must be created for the kernel
    DispatchKernel {
        kernel: &'a B::Kernel,
        bind_group: &'a B::BindGroup,
        push_constants: &'a [u8],
        workgroup_dims: [u32; 3],
    },
    /// Only for vulkan like synchronization
    /// # Safety
    /// * this is always safe
    PipelineBarrier {
        before: SyncOperations,
        after: SyncOperations,
    },
    /// Only for vulkan like synchronization. Consecutive pipeline and memory barriers will combine. Memory barriers without such a pipeline barrier are undefined behavior.
    /// # Safety
    /// * This is always safe
    MemoryBarrier { buffer: HalBufferSlice<'a, B> },
    /// # Safety
    /// * The instance must support importing memory. The buffer must be imported.
    MemoryTransfer {
        buffer: HalBufferSlice<'a, B>,
        import: bool,
    },
    /// # Safety
    /// * Only valid on instances with the `easily_update_bind_groups` property.
    UpdateBindGroup {
        bg: &'a B::BindGroup,
        kernel: &'a B::Kernel,
        buffers: &'a [HalBufferSlice<'a, B>],
    },
    /// # Safety
    /// * Offset and length must be multiples of 4
    ZeroMemory { buffer: HalBufferSlice<'a, B> },
    /// # Safety
    /// * This is always safe
    Dummy,
}

#[derive(Debug)]
pub struct ExternalMemoryObject {
    pub handle: isize,
    pub offset: u64,
}

#[derive(Debug, Clone)]
pub struct KernelDescriptor<'a> {
    pub binary: &'a [u8],
    pub reflection: types::KernelReflectionInfo,
}

pub struct StreamDescriptor<B: Backend> {
    pub stream: B::Stream,
    pub stream_type: StreamType,
}

pub struct DeviceDescriptor<B: Backend> {
    pub device: B::Device,
    pub streams: Vec<StreamDescriptor<B>>,
    /// Devices in the same group can share semaphores and such
    pub group_idx: Option<u32>,
}

pub struct InstanceDescriptor<B: Backend> {
    pub instance: B::Instance,
    pub devices: Vec<DeviceDescriptor<B>>,
}

#[derive(Debug, Clone, Copy, PartialEq, Eq)]
pub enum StreamType {
    ComputeAndTransfer,
    TransferOnly,
}<|MERGE_RESOLUTION|>--- conflicted
+++ resolved
@@ -188,8 +188,6 @@
     unsafe fn create_buffer(&self, alloc_info: &HalBufferDescriptor)
     -> Result<B::Buffer, B::Error>;
     /// # Safety
-<<<<<<< HEAD
-=======
     /// * Importing buffers is inherently unsafe
     /// * The driver ID must match
     /// * The handle must be a valid handle given the backend
@@ -208,7 +206,6 @@
         info: &ExternalSemaphoreDescriptor,
     ) -> Result<B::Semaphore, B::Error>;
     /// # Safety
->>>>>>> dfd5bea3
     /// * Must be called after all of the device's queues have been destroyed
     /// * All objects created from this must have been destroyed
     unsafe fn destroy(self, instance: &mut B::Instance) -> Result<(), B::Error>;
