/* BEGIN LICENSE
  SupaSim, a GPGPU and simulation toolkit.
  Copyright (C) 2025 Magnus Larsson
  SPDX-License-Identifier: MIT OR Apache-2.0
END LICENSE */

use crate::*;
use std::fmt::Debug;
use std::sync::Mutex;
use std::{borrow::Cow, num::NonZero};
pub use wgpu::Backends;
use wgpu::RequestAdapterError;

pub use ::wgpu;

/// # Overview
/// The wgpu backend. It supports many backends on many systems, including WebGPU and metal. It also includes extra validation and synchronization.
/// Any issues not reported by wgpu on this backend are considered a bug.
///
/// ## Issues/workarounds
/// * Synchronization is nonexistent. Commands can be assumed to execute in order and not in parallel. For this reason performance is awful.
/// * Buffer mapping is weird. Expect to see simple reads/writes of dormant buffers blocking a device for the most recent submission.
/// * CPU->GPU synchronization is impossible, as semaphores are not actually exposed
/// * Any error should immediately result in a panic
/// * Expanding on the previous point, OOM issues are at best an immediate crash
#[derive(Clone, Copy, Debug)]
pub struct Wgpu;
impl Backend for Wgpu {
    type Instance = WgpuInstance;
    type Device = WgpuDevice;
    type Stream = WgpuStream;

    type Kernel = WgpuKernel;
    type Buffer = WgpuBuffer;
    type CommandRecorder = WgpuCommandRecorder;
    type BindGroup = WgpuBindGroup;
    type Semaphore = WgpuSemaphore;

    type Error = WgpuError;

    fn setup_default_descriptor() -> Result<InstanceDescriptor<Self>, Self::Error> {
        Self::create_instance(true, wgpu::Backends::PRIMARY, None)
    }
}
impl Wgpu {
    #[cfg_attr(feature = "trace", tracing::instrument)]
    pub fn create_instance(
        advanced_dbg: bool,
        backends: wgpu::Backends,
        preset_unified_memory: Option<bool>,
    ) -> Result<InstanceDescriptor<Wgpu>, WgpuError> {
        let instance = wgpu::Instance::new(&wgpu::InstanceDescriptor {
            flags: if advanced_dbg {
                wgpu::InstanceFlags::advanced_debugging()
            } else {
                wgpu::InstanceFlags::empty()
            },
            backends,
            backend_options: wgpu::BackendOptions {
                dx12: wgpu::Dx12BackendOptions {
                    shader_compiler: wgpu::Dx12Compiler::default_dynamic_dxc(),
                    ..Default::default()
                },
                ..Default::default()
            },
            ..Default::default()
        });
        let adapter = pollster::block_on(instance.request_adapter(&wgpu::RequestAdapterOptions {
            power_preference: wgpu::PowerPreference::HighPerformance,
            force_fallback_adapter: false,
            compatible_surface: None,
        }))
        .map_err(WgpuError::NoSuitableAdapters)?;
        let unified_memory = preset_unified_memory.unwrap_or(false);

        let mut features = wgpu::Features::SHADER_INT64;
        if adapter.features().contains(wgpu::Features::PIPELINE_CACHE) {
            features |= wgpu::Features::PIPELINE_CACHE;
        }
        if unified_memory {
            features |= wgpu::Features::MAPPABLE_PRIMARY_BUFFERS;
        }
        let (device, queue) =
            pollster::block_on(adapter.request_device(&wgpu::DeviceDescriptor {
                label: None,
                required_features: features,
                required_limits: wgpu::Limits::downlevel_defaults(),
                memory_hints: wgpu::MemoryHints::Performance,
                trace: wgpu::Trace::Off,
                experimental_features: wgpu::ExperimentalFeatures::disabled(),
            }))?;
        Ok(InstanceDescriptor {
            instance: WgpuInstance {
                _instance: instance,
                device: device.clone(),
            },
            devices: vec![DeviceDescriptor {
                device: WgpuDevice {
                    device: device.clone(),
                    unified_memory,
                },
                streams: vec![StreamDescriptor {
                    stream: WgpuStream { queue, device },
                    stream_type: crate::StreamType::ComputeAndTransfer,
                }],
                group_idx: None,
            }],
        })
    }
}

#[derive(Debug)]
pub struct WgpuDevice {
    device: wgpu::Device,
    unified_memory: bool,
}
impl Device<Wgpu> for WgpuDevice {
    #[cfg_attr(feature = "trace", tracing::instrument)]
    unsafe fn create_buffer(
        &self,
        alloc_info: &HalBufferDescriptor,
    ) -> Result<<Wgpu as Backend>::Buffer, <Wgpu as Backend>::Error> {
        let buffer = self.device.create_buffer(&wgpu::BufferDescriptor {
            label: None,
            size: alloc_info.size,
            usage: match alloc_info.memory_type {
                HalBufferType::Storage => {
                    wgpu::BufferUsages::STORAGE
                        | wgpu::BufferUsages::COPY_SRC
                        | wgpu::BufferUsages::COPY_DST
                }
                HalBufferType::Download => {
                    wgpu::BufferUsages::COPY_DST | wgpu::BufferUsages::MAP_READ
                }
                HalBufferType::Upload => {
                    wgpu::BufferUsages::COPY_SRC | wgpu::BufferUsages::MAP_WRITE
                }
                HalBufferType::UploadDownload => unreachable!(),
            },
            mapped_at_creation: false,
        });
        Ok(WgpuBuffer {
            inner: Box::new(buffer.clone()),
            view: None,
            map_mut: match alloc_info.memory_type {
                HalBufferType::Download => Some(false),
                HalBufferType::Upload => Some(true),
                _ => None,
            },
        })
    }
    #[cfg_attr(feature = "trace", tracing::instrument)]
    unsafe fn cleanup_cached_resources(
        &self,
        _instance: &<Wgpu as Backend>::Instance,
    ) -> Result<(), <Wgpu as Backend>::Error> {
        Ok(())
    }
    #[cfg_attr(feature = "trace", tracing::instrument)]
    fn get_properties(&self, _instance: &<Wgpu as Backend>::Instance) -> HalDeviceProperties {
        HalDeviceProperties {
            is_unified_memory: self.unified_memory,
            // TODO: look at this
            host_mappable_buffers: false,
        }
    }
    #[cfg_attr(feature = "trace", tracing::instrument)]
    unsafe fn destroy(
        self,
        _instance: &mut <Wgpu as Backend>::Instance,
    ) -> Result<(), <Wgpu as Backend>::Error> {
        Ok(())
    }
}

#[derive(Debug)]
pub struct WgpuStream {
    queue: wgpu::Queue,
    device: wgpu::Device,
}
impl Stream<Wgpu> for WgpuStream {
    #[cfg_attr(feature = "trace", tracing::instrument)]
    unsafe fn create_recorder(
        &self,
    ) -> Result<<Wgpu as Backend>::CommandRecorder, <Wgpu as Backend>::Error> {
        let encoder = self
            .device
            .create_command_encoder(&wgpu::CommandEncoderDescriptor { label: None });
        Ok(WgpuCommandRecorder {
            inner: Some(encoder),
        })
    }

    #[cfg_attr(feature = "trace", tracing::instrument)]
    unsafe fn submit_recorders(
        &mut self,
        infos: &mut [RecorderSubmitInfo<Wgpu>],
    ) -> Result<(), <Wgpu as Backend>::Error> {
        let idx = self.queue.submit(infos.iter_mut().map(|a| {
            let thing = std::mem::take(&mut a.command_recorder.inner).unwrap();
            thing.finish()
        }));
        for info in infos {
            if let Some(signal) = info.signal_semaphore {
                *signal.inner.lock().unwrap() = Some(idx.clone());
            }
        }
        Ok(())
    }
    #[cfg_attr(feature = "trace", tracing::instrument)]
    unsafe fn wait_for_idle(&mut self) -> Result<(), <Wgpu as Backend>::Error> {
        self.device
            .poll(wgpu::PollType::wait_indefinitely())
            .unwrap();
        Ok(())
    }

    #[cfg_attr(feature = "trace", tracing::instrument)]
    unsafe fn create_bind_group(
        &self,
        _device: &WgpuDevice,
        kernel: &<Wgpu as Backend>::Kernel,
        resources: &[HalBufferSlice<Wgpu>],
    ) -> Result<<Wgpu as Backend>::BindGroup, <Wgpu as Backend>::Error> {
        let entries: Vec<wgpu::BindGroupEntry<'_>> = resources
            .iter()
            .enumerate()
            .map(|(i, slice)| wgpu::BindGroupEntry {
                binding: i as u32,
                resource: wgpu::BindingResource::Buffer(wgpu::BufferBinding {
                    buffer: &slice.buffer.inner,
                    offset: slice.offset,
                    size: NonZero::<u64>::new(slice.len),
                }),
            })
            .collect();
        let bg = self.device.create_bind_group(&wgpu::BindGroupDescriptor {
            label: None,
            layout: &kernel.bgl,
            entries: &entries,
        });
        Ok(WgpuBindGroup { inner: bg })
    }
    #[cfg_attr(feature = "trace", tracing::instrument)]
    unsafe fn cleanup_cached_resources(
        &self,
        _instance: &<Wgpu as Backend>::Instance,
    ) -> Result<(), <Wgpu as Backend>::Error> {
        Ok(())
    }
    #[cfg_attr(feature = "trace", tracing::instrument)]
    unsafe fn destroy(
        self,
        _device: &mut <Wgpu as Backend>::Device,
    ) -> Result<(), <Wgpu as Backend>::Error> {
        Ok(())
    }
}

#[derive(Debug)]
pub struct WgpuInstance {
    _instance: wgpu::Instance,
    device: wgpu::Device,
}
impl BackendInstance<Wgpu> for WgpuInstance {
    #[cfg_attr(feature = "trace", tracing::instrument)]
    fn get_properties(&self) -> HalInstanceProperties {
        HalInstanceProperties {
            sync_mode: SyncMode::Automatic,
            kernel_lang: KernelTarget::Spirv {
                version: SpirvVersion::V1_0,
            },
            easily_update_bind_groups: false,
            semaphore_signal: false,
            map_buffers: true,
            map_buffer_while_gpu_use: false,
            upload_download_buffers: false,
        }
    }

    #[cfg_attr(feature = "trace", tracing::instrument)]
    unsafe fn compile_kernel(
        &self,
        desc: KernelDescriptor,
    ) -> Result<<Wgpu as Backend>::Kernel, <Wgpu as Backend>::Error> {
        #[allow(clippy::uninit_vec)]
        let kernel = self
            .device
            .create_shader_module(wgpu::ShaderModuleDescriptor {
                label: None,
                source: wgpu::ShaderSource::SpirV(
                    if (desc.binary.as_ptr() as *const u32).is_aligned() {
                        Cow::Borrowed(bytemuck::cast_slice(desc.binary))
                    } else {
                        let mut v = Vec::with_capacity(desc.binary.len() / 4);
                        unsafe {
                            v.set_len(desc.binary.len() / 4);
                            std::ptr::copy(
                                desc.binary.as_ptr(),
                                v.as_mut_ptr() as *mut u8,
                                desc.binary.len(),
                            );
                        }
                        Cow::Owned(v)
                    },
                ),
            });
        let mut layout_entries = Vec::new();
        for (i, &b) in desc.reflection.buffers.iter().enumerate() {
            layout_entries.push(wgpu::BindGroupLayoutEntry {
                binding: i as u32,
                visibility: wgpu::ShaderStages::COMPUTE,
                ty: wgpu::BindingType::Buffer {
                    ty: wgpu::BufferBindingType::Storage { read_only: !b },
                    has_dynamic_offset: false,
                    min_binding_size: None,
                },
                count: None,
            });
        }
        let bgl = self
            .device
            .create_bind_group_layout(&wgpu::BindGroupLayoutDescriptor {
                label: None,
                entries: &layout_entries,
            });
        let layout = self
            .device
            .create_pipeline_layout(&wgpu::PipelineLayoutDescriptor {
                label: None,
                bind_group_layouts: &[&bgl],
                push_constant_ranges: &[],
            });
        let pipeline = self
            .device
            .create_compute_pipeline(&wgpu::ComputePipelineDescriptor {
                label: None,
                layout: Some(&layout),
                module: &kernel,
                entry_point: Some("main"),
                compilation_options: wgpu::PipelineCompilationOptions::default(),
                cache: None,
            });
        Ok(WgpuKernel {
            _kernel: kernel,
            pipeline,
            bgl,
        })
    }

    #[cfg_attr(feature = "trace", tracing::instrument)]
    unsafe fn create_semaphore(
        &self,
    ) -> Result<<Wgpu as Backend>::Semaphore, <Wgpu as Backend>::Error> {
        Ok(WgpuSemaphore {
            inner: Mutex::new(None),
        })
    }

    #[cfg_attr(feature = "trace", tracing::instrument)]
    unsafe fn cleanup_cached_resources(&mut self) -> Result<(), <Wgpu as Backend>::Error> {
        Ok(())
    }

    #[cfg_attr(feature = "trace", tracing::instrument)]
    unsafe fn destroy(self) -> Result<(), <Wgpu as Backend>::Error> {
        Ok(())
    }
}
#[derive(Debug)]
pub struct WgpuKernel {
    _kernel: wgpu::ShaderModule,
    pipeline: wgpu::ComputePipeline,
    bgl: wgpu::BindGroupLayout,
}
impl Kernel<Wgpu> for WgpuKernel {
    #[cfg_attr(feature = "trace", tracing::instrument)]
    unsafe fn destroy(
        self,
        _instance: &<Wgpu as Backend>::Instance,
    ) -> Result<(), <Wgpu as Backend>::Error> {
        Ok(())
    }
}
#[derive(Debug)]
pub struct WgpuBuffer {
    /// This can't be moved for fear of UB lol. This is because buffer
    /// mapping expands the lifetime of a reference to it to 'static.
    inner: Box<wgpu::Buffer>,
    view: Option<wgpu::BufferViewMut>,
    map_mut: Option<bool>,
}
unsafe impl Send for WgpuBuffer {}
unsafe impl Sync for WgpuBuffer {}
impl Buffer<Wgpu> for WgpuBuffer {
    #[cfg_attr(feature = "trace", tracing::instrument)]
    unsafe fn destroy(mut self, _device: &WgpuDevice) -> Result<(), <Wgpu as Backend>::Error> {
        if self.view.is_some() {
            self.view = None;
            self.inner.unmap();
        }
        Ok(())
    }

    #[cfg_attr(feature = "trace", tracing::instrument)]
    unsafe fn write(
        &mut self,
        device: &WgpuDevice,
        offset: u64,
        data: &[u8],
    ) -> Result<(), <Wgpu as Backend>::Error> {
        let was_mapped = self.view.is_some();
        let ptr = unsafe { self.map(device)?.add(offset as usize) };
        unsafe { std::slice::from_raw_parts_mut(ptr, data.len()) }.clone_from_slice(data);
        if !was_mapped {
            unsafe { self.unmap(device)? };
        }
        Ok(())
    }

    #[cfg_attr(feature = "trace", tracing::instrument)]
    unsafe fn read(
        &mut self,
        device: &WgpuDevice,
        offset: u64,
        data: &mut [u8],
    ) -> Result<(), <Wgpu as Backend>::Error> {
        let was_mapped = self.view.is_some();
        let ptr = unsafe { self.map(device)?.add(offset as usize) };
        unsafe { data.clone_from_slice(std::slice::from_raw_parts(ptr, data.len())) };
        if !was_mapped {
            unsafe { self.unmap(device)? };
        }
        Ok(())
    }

    #[cfg_attr(feature = "trace", tracing::instrument)]
    unsafe fn map(&mut self, device: &WgpuDevice) -> Result<*mut u8, <Wgpu as Backend>::Error> {
        let ptr = match &mut self.view {
            Some(slice) => slice.as_mut_ptr(),
            None => {
                let slice = self.inner.slice(..);

                slice.map_async(
                    if self.map_mut.unwrap() {
                        wgpu::MapMode::Write
                    } else {
                        wgpu::MapMode::Read
                    },
                    |_| (),
                );
                // In theory map_async will go through after doing this kind of blocking wait.
                // This might change in the future, making wgpu a volatile backend.
                // Also, this is dumb as shit.
                device
                    .device
                    .poll(wgpu::PollType::wait_indefinitely())
                    .unwrap();
                // Now that we know that the slice will "live forever", we can get its mapped range which
                // will likewise "live forever". I told you I knew what I was doing, borrow checker!
                self.view = Some(slice.get_mapped_range_mut());
                self.view.as_mut().unwrap().as_mut_ptr()
            }
        };

        Ok(ptr)
    }

    #[cfg_attr(feature = "trace", tracing::instrument)]
    unsafe fn unmap(&mut self, _device: &WgpuDevice) -> Result<(), <Wgpu as Backend>::Error> {
        self.view = None;
        self.inner.unmap();
        Ok(())
    }
}
#[derive(Debug)]
pub struct WgpuCommandRecorder {
    inner: Option<wgpu::CommandEncoder>,
}
impl CommandRecorder<Wgpu> for WgpuCommandRecorder {
    #[cfg_attr(feature = "trace", tracing::instrument)]
    unsafe fn record_commands(
        &mut self,
        _instance: &WgpuStream,
        commands: &[BufferCommand<Wgpu>],
    ) -> Result<(), <Wgpu as Backend>::Error> {
        let r = self.inner.as_mut().unwrap();
        for command in commands {
            match command {
                BufferCommand::CopyBuffer {
                    src_buffer,
                    dst_buffer,
                    src_offset,
                    dst_offset,
                    len,
                } => {
                    r.copy_buffer_to_buffer(
                        &src_buffer.inner,
                        *src_offset,
                        &dst_buffer.inner,
                        *dst_offset,
                        *len,
                    );
                }
                BufferCommand::ZeroMemory { buffer } => {
                    r.clear_buffer(&buffer.buffer.inner, buffer.offset, Some(buffer.len));
                }
                BufferCommand::DispatchKernel {
                    kernel,
                    bind_group,
                    push_constants: _,
                    workgroup_dims,
                } => {
                    let mut pass = r.begin_compute_pass(&wgpu::ComputePassDescriptor {
                        label: None,
                        timestamp_writes: None,
                    });
                    pass.set_pipeline(&kernel.pipeline);
                    pass.set_bind_group(0, &bind_group.inner, &[]);
                    pass.dispatch_workgroups(
                        workgroup_dims[0],
                        workgroup_dims[1],
                        workgroup_dims[2],
                    );
                    drop(pass);
                }
                BufferCommand::MemoryTransfer { .. } => todo!(),
                BufferCommand::UpdateBindGroup { .. } => {
                    unreachable!()
                }
                BufferCommand::MemoryBarrier { .. } | BufferCommand::PipelineBarrier { .. } => (),
                BufferCommand::Dummy => (),
            }
        }

        Ok(())
    }
    #[cfg_attr(feature = "trace", tracing::instrument)]
    unsafe fn clear(
        &mut self,
        stream: &<Wgpu as Backend>::Stream,
    ) -> Result<(), <Wgpu as Backend>::Error> {
        *self = unsafe { stream.create_recorder()? };
        Ok(())
    }
    #[cfg_attr(feature = "trace", tracing::instrument)]
    unsafe fn destroy(
        self,
        _stream: &<Wgpu as Backend>::Stream,
    ) -> Result<(), <Wgpu as Backend>::Error> {
        Ok(())
    }
}
#[derive(Debug)]
pub struct WgpuBindGroup {
    inner: wgpu::BindGroup,
}
impl BindGroup<Wgpu> for WgpuBindGroup {
    #[cfg_attr(feature = "trace", tracing::instrument)]
    unsafe fn update(
        &mut self,
        device: &WgpuDevice,
        stream: &<Wgpu as Backend>::Stream,
        kernel: &<Wgpu as Backend>::Kernel,
        buffers: &[HalBufferSlice<Wgpu>],
    ) -> Result<(), <Wgpu as Backend>::Error> {
        unsafe {
            let new_bg = stream.create_bind_group(device, kernel, buffers)?;
            std::mem::replace(self, new_bg).destroy(stream, kernel)?;
        }
        // TODO: work on bindless
        Ok(())
    }
    #[cfg_attr(feature = "trace", tracing::instrument)]
    unsafe fn destroy(
        self,
        _stream: &<Wgpu as Backend>::Stream,
        _kernel: &<Wgpu as Backend>::Kernel,
    ) -> Result<(), <Wgpu as Backend>::Error> {
        Ok(())
    }
}
pub struct WgpuSemaphore {
    inner: Mutex<Option<wgpu::SubmissionIndex>>,
}
unsafe impl Send for WgpuSemaphore {}
unsafe impl Sync for WgpuSemaphore {}
impl Debug for WgpuSemaphore {
    fn fmt(&self, f: &mut std::fmt::Formatter<'_>) -> std::fmt::Result {
        f.write_str("WgpuSemaphore")
    }
}
impl Semaphore<Wgpu> for WgpuSemaphore {
    #[cfg_attr(feature = "trace", tracing::instrument)]
    unsafe fn wait(&self, device: &WgpuInstance) -> Result<(), <Wgpu as Backend>::Error> {
        if let Some(a) = self.inner.lock().unwrap().clone() {
<<<<<<< HEAD
            device
                .device
                .poll(wgpu::PollType::WaitForSubmissionIndex(a.clone()))
=======
            self.device
                .poll(wgpu::PollType::Wait {
                    submission_index: Some(a.clone()),
                    timeout: None,
                })
>>>>>>> 4dc6aecb
                .map_err(|_| WgpuError::PollTimeout)?;
        }
        Ok(())
    }
    #[cfg_attr(feature = "trace", tracing::instrument)]
    unsafe fn is_signalled(&self, device: &WgpuInstance) -> Result<bool, <Wgpu as Backend>::Error> {
        if self.inner.lock().unwrap().is_some() {
            Ok(device
                .device
                .poll(wgpu::PollType::Poll)
                .is_ok_and(|a| a.wait_finished()))
        } else {
            Ok(true)
        }
    }
    #[cfg_attr(feature = "trace", tracing::instrument)]
    unsafe fn signal(&mut self, _device: &WgpuInstance) -> Result<(), <Wgpu as Backend>::Error> {
        unreachable!()
    }
    #[cfg_attr(feature = "trace", tracing::instrument)]
    unsafe fn reset(&mut self, _device: &WgpuInstance) -> Result<(), <Wgpu as Backend>::Error> {
        *self.inner.lock().unwrap() = None;
        Ok(())
    }
    #[cfg_attr(feature = "trace", tracing::instrument)]
    unsafe fn destroy(
        self,
        _device: &<Wgpu as Backend>::Instance,
    ) -> Result<(), <Wgpu as Backend>::Error> {
        Ok(())
    }
}
#[derive(thiserror::Error, Debug)]
pub enum WgpuError {
    #[error("Wgpu internal error: {0}")]
    WgpuError(#[from] wgpu::Error),
    #[error("No suitable adapters found: {0}")]
    NoSuitableAdapters(#[from] RequestAdapterError),
    #[error("Error requesting wgpu device: {0}")]
    RequestDevice(#[from] wgpu::RequestDeviceError),
    #[error("Timeout when polling")]
    PollTimeout,
    #[error("A buffer export was attempted under invalid conditions")]
    ExternalMemoryExport,
}
impl Error<Wgpu> for WgpuError {
    fn is_out_of_device_memory(&self) -> bool {
        matches!(self, Self::WgpuError(wgpu::Error::OutOfMemory { .. }))
    }
    fn is_out_of_host_memory(&self) -> bool {
        false
    }
    fn is_timeout(&self) -> bool {
        matches!(self, Self::PollTimeout)
    }
}<|MERGE_RESOLUTION|>--- conflicted
+++ resolved
@@ -594,17 +594,11 @@
     #[cfg_attr(feature = "trace", tracing::instrument)]
     unsafe fn wait(&self, device: &WgpuInstance) -> Result<(), <Wgpu as Backend>::Error> {
         if let Some(a) = self.inner.lock().unwrap().clone() {
-<<<<<<< HEAD
-            device
-                .device
-                .poll(wgpu::PollType::WaitForSubmissionIndex(a.clone()))
-=======
             self.device
                 .poll(wgpu::PollType::Wait {
                     submission_index: Some(a.clone()),
                     timeout: None,
                 })
->>>>>>> 4dc6aecb
                 .map_err(|_| WgpuError::PollTimeout)?;
         }
         Ok(())
