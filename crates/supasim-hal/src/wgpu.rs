--- conflicted
+++ resolved
@@ -195,23 +195,20 @@
         }
     }
     #[cfg_attr(feature = "trace", tracing::instrument)]
-<<<<<<< HEAD
-=======
     unsafe fn create_semaphore(
         &self,
     ) -> Result<<Wgpu as Backend>::Semaphore, <Wgpu as Backend>::Error> {
         Ok(WgpuSemaphore {
             inner: Mutex::new(None),
-            device: self.device.clone(),
         })
     }
+    #[cfg_attr(feature = "trace", tracing::instrument)]
     unsafe fn import_semaphore(
         &self,
         _info: &ExternalSemaphoreDescriptor,
     ) -> Result<<Wgpu as Backend>::Semaphore, <Wgpu as Backend>::Error> {
         unreachable!()
     }
->>>>>>> dfd5bea3
     unsafe fn destroy(
         self,
         _instance: &mut <Wgpu as Backend>::Instance,
