/* BEGIN LICENSE
  SupaSim, a GPGPU and simulation toolkit.
  Copyright (C) 2025 Magnus Larsson
  SPDX-License-Identifier: MIT OR Apache-2.0
END LICENSE */

#[link(name = "CoreGraphics", kind = "framework")]
unsafe extern "C" {}

use std::{ops::Deref, sync::Mutex};

use objc2::{
    rc::Retained,
    runtime::{NSObjectProtocol, ProtocolObject},
};
use objc2_foundation::{NSError, NSRange, NSString};
use objc2_metal::{
    MTLBlitCommandEncoder, MTLBuffer, MTLCommandBuffer, MTLCommandEncoder, MTLCommandQueue,
    MTLCompileOptions, MTLComputeCommandEncoder, MTLComputePipelineState, MTLDevice, MTLEvent,
    MTLFunction, MTLLibrary, MTLResource, MTLResourceOptions, MTLSharedEvent, MTLSize,
};
use thiserror::Error;
use types::{
    HalBufferType, HalInstanceProperties, KernelReflectionInfo, KernelTarget, MetalVersion,
};

use crate::{
    Backend, BackendInstance, BindGroup, Buffer, BufferCommand, CommandRecorder, Device, Kernel,
    KernelDescriptor, Semaphore, Stream,
};

struct UniqueObject<T: ?Sized + NSObjectProtocol>(Retained<ProtocolObject<T>>);
unsafe impl<T: ?Sized + NSObjectProtocol> Send for UniqueObject<T> {}
impl<T: ?Sized + NSObjectProtocol> UniqueObject<T> {
    pub fn new(inner: Retained<ProtocolObject<T>>) -> Self {
        Self(inner)
    }
    #[allow(dead_code)]
    pub fn into_inner(self) -> Retained<ProtocolObject<T>> {
        self.0
    }
    /// # Safety
    /// This should only be called if the cloned value will automatically be synced or won't be used.
    pub unsafe fn unsafe_clone(&self) -> Self {
        Self(self.0.clone())
    }
}
impl<T: ?Sized + NSObjectProtocol> Deref for UniqueObject<T> {
    type Target = ProtocolObject<T>;
    fn deref(&self) -> &ProtocolObject<T> {
        &self.0
    }
}
impl<T: ?Sized + NSObjectProtocol> std::fmt::Debug for UniqueObject<T> {
    fn fmt(&self, f: &mut std::fmt::Formatter<'_>) -> std::fmt::Result {
        self.0.fmt(f)
    }
}

#[derive(Debug, Clone)]
pub struct Metal;
impl Metal {
    #[cfg_attr(feature = "trace", tracing::instrument)]
    pub fn create_instance() -> Result<MetalInstance, MetalError> {
        let device = objc2_metal::MTLCreateSystemDefaultDevice().ok_or(MetalError::DeviceCreate)?;
        Ok(MetalInstance {
            device: UniqueObject::new(device),
        })
    }
}

#[derive(Debug)]
pub struct MetalDevice {
    device: UniqueObject<dyn MTLDevice>,
}
impl Device<Metal> for MetalDevice {
    #[cfg_attr(feature = "trace", tracing::instrument)]
    unsafe fn cleanup_cached_resources(&self, _instance: &MetalInstance) -> Result<(), MetalError> {
        Ok(())
    }
    #[cfg_attr(feature = "trace", tracing::instrument)]
    unsafe fn create_buffer(
        &self,
        alloc_info: &types::HalBufferDescriptor,
    ) -> Result<MetalBuffer, MetalError> {
        let options = match alloc_info.memory_type {
            HalBufferType::Storage => MTLResourceOptions::StorageModePrivate,
            HalBufferType::Upload => {
                MTLResourceOptions::StorageModeShared
                    | MTLResourceOptions::CPUCacheModeWriteCombined
            }
            HalBufferType::Download | HalBufferType::UploadDownload => {
                MTLResourceOptions::StorageModeShared
            }
        };
        let buffer = self
            .device
            .newBufferWithLength_options(alloc_info.size as usize, options)
            .ok_or(MetalError::BufferAllocate)?;
        Ok(MetalBuffer {
            buffer: UniqueObject::new(buffer),
        })
    }
    #[cfg_attr(feature = "trace", tracing::instrument)]
<<<<<<< HEAD
=======
    unsafe fn import_buffer(
        &self,
        _info: &types::ExternalBufferDescriptor,
    ) -> Result<<Metal as Backend>::Buffer, <Metal as Backend>::Error> {
        unreachable!()
    }
    #[cfg_attr(feature = "trace", tracing::instrument)]
    unsafe fn create_semaphore(
        &self,
    ) -> Result<<Metal as Backend>::Semaphore, <Metal as Backend>::Error> {
        Ok(MetalSemaphore {
            event: UniqueObject::new(
                self.device
                    .newSharedEvent()
                    .ok_or(MetalError::ObjectCreate)?,
            ),
            current_value: 0,
        })
    }
    #[cfg_attr(feature = "trace", tracing::instrument)]
    unsafe fn import_semaphore(
        &self,
        _info: &types::ExternalSemaphoreDescriptor,
    ) -> Result<<Metal as Backend>::Semaphore, <Metal as Backend>::Error> {
        unreachable!()
    }
    #[cfg_attr(feature = "trace", tracing::instrument)]
>>>>>>> dfd5bea3
    fn get_properties(&self, _instance: &MetalInstance) -> types::HalDeviceProperties {
        let is_unified_memory = self.device.hasUnifiedMemory();
        types::HalDeviceProperties {
            is_unified_memory,
            host_mappable_buffers: is_unified_memory,
            driver_id: self.device.registryID(),
            supports_buffer_import: false,
            supports_semaphore_import: false,
        }
    }
    #[cfg_attr(feature = "trace", tracing::instrument)]
    unsafe fn destroy(
        self,
        _instance: &mut <Metal as Backend>::Instance,
    ) -> Result<(), <Metal as Backend>::Error> {
        Ok(())
    }
}

#[derive(Debug)]
pub struct MetalStream {
    inner: UniqueObject<dyn MTLCommandQueue>,
}
impl Stream<Metal> for MetalStream {
    #[cfg_attr(feature = "trace", tracing::instrument)]
    unsafe fn create_bind_group(
        &self,
        _device: &MetalDevice,
        _kernel: &<Metal as Backend>::Kernel,
        slices: &[crate::HalBufferSlice<Metal>],
    ) -> Result<<Metal as Backend>::BindGroup, <Metal as Backend>::Error> {
        let mut buffers = Vec::new();
        for slice in slices {
            buffers.push((
                unsafe { slice.buffer.buffer.unsafe_clone() },
                slice.offset,
                slice.len,
            ));
        }
        Ok(MetalBindGroup {
            buffers: Mutex::new(buffers),
        })
    }
    #[cfg_attr(feature = "trace", tracing::instrument)]
    unsafe fn create_recorder(
        &self,
    ) -> Result<<Metal as Backend>::CommandRecorder, <Metal as Backend>::Error> {
        let command_buffer: Retained<ProtocolObject<dyn MTLCommandBuffer>> =
            self.inner.commandBuffer().ok_or(MetalError::ObjectCreate)?;
        Ok(MetalCommandRecorder {
            command_buffer: UniqueObject::new(command_buffer),
        })
    }
    #[cfg_attr(feature = "trace", tracing::instrument)]
    unsafe fn submit_recorders(
        &mut self,
        infos: &mut [crate::RecorderSubmitInfo<Metal>],
    ) -> Result<(), <Metal as Backend>::Error> {
        for info in &*infos {
            for wait_semaphore in info.wait_semaphores {
                let as_event: &ProtocolObject<dyn MTLEvent> = wait_semaphore.event.0.as_ref();
                info.command_recorder
                    .command_buffer
                    .encodeWaitForEvent_value(as_event, wait_semaphore.current_value);
            }
            if let Some(signal_semaphore) = info.signal_semaphore {
                let as_event: &ProtocolObject<dyn MTLEvent> = signal_semaphore.event.0.as_ref();
                info.command_recorder
                    .command_buffer
                    .encodeSignalEvent_value(as_event, signal_semaphore.current_value);
            }
            info.command_recorder.command_buffer.commit();
        }
        Ok(())
    }
    #[cfg_attr(feature = "trace", tracing::instrument)]
    unsafe fn wait_for_idle(&mut self) -> Result<(), <Metal as Backend>::Error> {
        let cb = self.inner.commandBuffer().ok_or(MetalError::ObjectCreate)?;
        cb.commit();
        cb.waitUntilCompleted();
        Ok(())
    }
    #[cfg_attr(feature = "trace", tracing::instrument)]
    unsafe fn cleanup_cached_resources(
        &self,
        _instance: &<Metal as Backend>::Instance,
    ) -> Result<(), <Metal as Backend>::Error> {
        Ok(())
    }
    #[cfg_attr(feature = "trace", tracing::instrument)]
    unsafe fn destroy(
        self,
        _device: &mut <Metal as Backend>::Device,
    ) -> Result<(), <Metal as Backend>::Error> {
        Ok(())
    }
}

impl Backend for Metal {
    type Instance = MetalInstance;
    type Device = MetalDevice;
    type Stream = MetalStream;

    type Semaphore = MetalSemaphore;
    type BindGroup = MetalBindGroup;
    type Kernel = MetalKernel;
    type Buffer = MetalBuffer;
    type CommandRecorder = MetalCommandRecorder;

    type Error = MetalError;

    #[cfg_attr(feature = "trace", tracing::instrument)]
    fn setup_default_descriptor() -> Result<crate::InstanceDescriptor<Self>, Self::Error> {
        let instance = Metal::create_instance()?;
        let device = MetalDevice {
            device: unsafe { instance.device.unsafe_clone() },
        };
        let stream = MetalStream {
            inner: UniqueObject::new(
                device
                    .device
                    .newCommandQueue()
                    .ok_or(MetalError::ObjectCreate)?,
            ),
        };
        Ok(crate::InstanceDescriptor {
            instance,
            devices: vec![crate::DeviceDescriptor {
                device,
                streams: vec![crate::StreamDescriptor {
                    stream,
                    stream_type: crate::StreamType::ComputeAndTransfer,
                }],
                group_idx: None,
            }],
        })
    }
}

#[derive(Debug)]
pub struct MetalInstance {
    // It is important that they aren't `Retain`'d because `Retain` requires
    // the inner type to be send + sync
    device: UniqueObject<dyn MTLDevice>,
}
impl BackendInstance<Metal> for MetalInstance {
    #[cfg_attr(feature = "trace", tracing::instrument)]
    fn get_properties(&self) -> HalInstanceProperties {
        // TODO: check for supported metal version
        //let metal_version = MetalVersion::V2_3;
        //self.device.supportsFamily(MTLGPUFamily::Metal3);
        HalInstanceProperties {
            // Technically it's serial streams, but because there is so little
            // potential for overlap (at least on Apple silicon), I figured I would
            // mark it as automatic and then have the backend possibly split
            // transfers into separate streams behind the scenes
            sync_mode: types::SyncMode::Automatic,
            kernel_lang: KernelTarget::Msl {
                // Required for ulong in buffers apparently
                version: MetalVersion::V2_3,
            },
            easily_update_bind_groups: true,
            semaphore_signal: true,
            map_buffers: true,
            map_buffer_while_gpu_use: true,
            upload_download_buffers: true,
        }
    }
    #[cfg_attr(feature = "trace", tracing::instrument)]
    unsafe fn create_semaphore(
        &self,
    ) -> Result<<Metal as Backend>::Semaphore, <Metal as Backend>::Error> {
        Ok(MetalSemaphore {
            event: UniqueObject::new(
                self.device
                    .newSharedEvent()
                    .ok_or(MetalError::ObjectCreate)?,
            ),
            current_value: 0,
        })
    }
    #[cfg_attr(feature = "trace", tracing::instrument)]
    unsafe fn compile_kernel(
        &self,
        descriptor: KernelDescriptor,
    ) -> Result<<Metal as Backend>::Kernel, <Metal as Backend>::Error> {
        let str =
            std::str::from_utf8(descriptor.binary).map_err(|_| MetalError::NonUtf8KernelString)?;
        let library_options = MTLCompileOptions::new();
        let library = self
            .device
            .newLibraryWithSource_options_error(&NSString::from_str(str), Some(&library_options))?;
        let function = library
            .newFunctionWithName(&NSString::from_str(&descriptor.reflection.entry_point_name))
            .ok_or(MetalError::WrongMslFunctionName)?;
        let pipeline = self
            .device
            .newComputePipelineStateWithFunction_error(&function)?;
        let mut revised_layout = vec![0; descriptor.reflection.buffers.len()];
        {
            let mut new_index = 0;
            for (old_index, &is_writable) in descriptor.reflection.buffers.iter().enumerate() {
                if is_writable {
                    revised_layout[old_index] = new_index;
                    new_index += 1;
                }
            }

            // Then, collect indices of readonly buffers
            for (old_index, &is_writable) in descriptor.reflection.buffers.iter().enumerate() {
                if !is_writable {
                    revised_layout[old_index] = new_index;
                    new_index += 1;
                }
            }
        }
        Ok(MetalKernel {
            _library: UniqueObject::new(library),
            _function: UniqueObject::new(function),
            pipeline: UniqueObject::new(pipeline),
            reflection: descriptor.reflection.clone(),
            revised_buffer_indices: revised_layout,
        })
    }
    #[cfg_attr(feature = "trace", tracing::instrument)]
    unsafe fn cleanup_cached_resources(&mut self) -> Result<(), <Metal as Backend>::Error> {
        Ok(())
    }
    #[cfg_attr(feature = "trace", tracing::instrument)]
    unsafe fn destroy(self) -> Result<(), <Metal as Backend>::Error> {
        Ok(())
    }
}

#[must_use]
#[derive(Error, Debug)]
pub enum MetalError {
    #[error("SupaSim requires metal version ")]
    BadMetalVersion,
    #[error("Failed to create metal device or queue. No other information.")]
    DeviceCreate,
    #[error("Failed to create a metal object. This should be reported if it ever arises.")]
    ObjectCreate,
    #[error("Internal metal error: {0}")]
    MetalError(#[from] Retained<NSError>),
    #[error("A nonexistent entry point name was provided in kernel reflection")]
    WrongMslFunctionName,
    #[error("A buffer failed to allocate")]
    BufferAllocate,
    #[error("An invalid utf8 string was passed to compile_kernel")]
    NonUtf8KernelString,
}
impl crate::Error<Metal> for MetalError {
    fn is_out_of_device_memory(&self) -> bool {
        false
    }
    fn is_out_of_host_memory(&self) -> bool {
        false
    }
    fn is_timeout(&self) -> bool {
        false
    }
}

#[derive(Debug)]
pub struct MetalSemaphore {
    event: UniqueObject<dyn MTLSharedEvent>,
    current_value: u64,
}
impl Semaphore<Metal> for MetalSemaphore {
    #[cfg_attr(feature = "trace", tracing::instrument)]
    unsafe fn is_signalled(
        &self,
        _device: &MetalInstance,
    ) -> Result<bool, <Metal as Backend>::Error> {
        let value = self.event.signaledValue();
        Ok(value == self.current_value + 1)
    }
    #[cfg_attr(feature = "trace", tracing::instrument)]
    unsafe fn reset(&mut self, _device: &MetalInstance) -> Result<(), <Metal as Backend>::Error> {
        self.current_value += 1;
        Ok(())
    }
    #[cfg_attr(feature = "trace", tracing::instrument)]
    unsafe fn signal(&mut self, _device: &MetalInstance) -> Result<(), <Metal as Backend>::Error> {
        self.event.setSignaledValue(self.current_value + 1);
        Ok(())
    }
    #[cfg_attr(feature = "trace", tracing::instrument)]
    unsafe fn wait(&self, _device: &MetalInstance) -> Result<(), <Metal as Backend>::Error> {
        self.event
            .waitUntilSignaledValue_timeoutMS(self.current_value + 1, u64::MAX);
        Ok(())
    }
    #[cfg_attr(feature = "trace", tracing::instrument)]
    unsafe fn destroy(self, _device: &MetalInstance) -> Result<(), <Metal as Backend>::Error> {
        Ok(())
    }
}

#[derive(Debug)]
pub struct MetalBindGroup {
    #[allow(clippy::type_complexity)]
    buffers: Mutex<Vec<(UniqueObject<dyn MTLBuffer>, u64, u64)>>,
}
impl BindGroup<Metal> for MetalBindGroup {
    #[cfg_attr(feature = "trace", tracing::instrument)]
    unsafe fn update(
        &mut self,
        _device: &MetalDevice,
        _stream: &<Metal as Backend>::Stream,
        _kernel: &<Metal as Backend>::Kernel,
        buffers: &[crate::HalBufferSlice<Metal>],
    ) -> Result<(), <Metal as Backend>::Error> {
        let mut buffers_lock = self.buffers.lock().unwrap();
        for (i, slice) in buffers.iter().enumerate() {
            buffers_lock[i] = (
                unsafe { slice.buffer.buffer.unsafe_clone() },
                slice.offset,
                slice.len,
            );
        }
        Ok(())
    }
    #[cfg_attr(feature = "trace", tracing::instrument)]
    unsafe fn destroy(
        self,
        _instance: &<Metal as Backend>::Stream,
        _kernel: &<Metal as Backend>::Kernel,
    ) -> Result<(), <Metal as Backend>::Error> {
        Ok(())
    }
}

#[derive(Debug)]
pub struct MetalKernel {
    _library: UniqueObject<dyn MTLLibrary>,
    _function: UniqueObject<dyn MTLFunction>,
    pipeline: UniqueObject<dyn MTLComputePipelineState>,
    reflection: KernelReflectionInfo,
    /// For user passed buffer #i, `revised_buffer_indices[i]` is the index
    /// in the kernel's reordered layout
    revised_buffer_indices: Vec<usize>,
}
impl Kernel<Metal> for MetalKernel {
    #[cfg_attr(feature = "trace", tracing::instrument)]
    unsafe fn destroy(
        self,
        _instance: &<Metal as Backend>::Instance,
    ) -> Result<(), <Metal as Backend>::Error> {
        Ok(())
    }
}

#[derive(Debug)]
pub struct MetalBuffer {
    buffer: UniqueObject<dyn MTLBuffer>,
}
impl Buffer<Metal> for MetalBuffer {
    #[cfg_attr(feature = "trace", tracing::instrument)]
    unsafe fn map(
        &mut self,
        _instance: &MetalDevice,
    ) -> Result<*mut u8, <Metal as Backend>::Error> {
        assert!((self.buffer.storageMode().0 & MTLResourceOptions::StorageModePrivate.0) == 0);
        Ok(self.buffer.contents().as_ptr() as *mut u8)
    }
    #[cfg_attr(feature = "trace", tracing::instrument)]
    unsafe fn read(
        &mut self,
        _instance: &MetalDevice,
        offset: u64,
        data: &mut [u8],
    ) -> Result<(), <Metal as Backend>::Error> {
        assert!((self.buffer.storageMode().0 & MTLResourceOptions::StorageModePrivate.0) == 0);
        let ptr = self.buffer.contents().as_ptr() as *const u8;
        let slice = unsafe { std::slice::from_raw_parts(ptr.add(offset as usize), data.len()) };
        data.copy_from_slice(slice);
        Ok(())
    }
    #[cfg_attr(feature = "trace", tracing::instrument)]
    unsafe fn write(
        &mut self,
        _instance: &MetalDevice,
        offset: u64,
        data: &[u8],
    ) -> Result<(), <Metal as Backend>::Error> {
        assert!((self.buffer.storageMode().0 & MTLResourceOptions::StorageModePrivate.0) == 0);
        let ptr = self.buffer.contents().as_ptr() as *mut u8;
        let slice = unsafe { std::slice::from_raw_parts_mut(ptr.add(offset as usize), data.len()) };
        slice.copy_from_slice(data);
        Ok(())
    }
    #[cfg_attr(feature = "trace", tracing::instrument)]
    unsafe fn unmap(
        &mut self,
        _instance: &<Metal as Backend>::Device,
    ) -> Result<(), <Metal as Backend>::Error> {
        Ok(())
    }
    #[cfg_attr(feature = "trace", tracing::instrument)]
    unsafe fn destroy(
        self,
        _instance: &<Metal as Backend>::Device,
    ) -> Result<(), <Metal as Backend>::Error> {
        Ok(())
    }
}

#[derive(Debug)]
enum CurrentEncoder {
    None,
    Blit(Retained<ProtocolObject<dyn MTLBlitCommandEncoder>>),
    Compute(Retained<ProtocolObject<dyn MTLComputeCommandEncoder>>),
}
impl CurrentEncoder {
    fn blit(
        &mut self,
        cb: &ProtocolObject<dyn MTLCommandBuffer>,
    ) -> Result<&ProtocolObject<dyn MTLBlitCommandEncoder>, MetalError> {
        Ok(match self {
            Self::Blit(b) => b,
            _ => {
                self.finish();
                *self =
                    CurrentEncoder::Blit(cb.blitCommandEncoder().ok_or(MetalError::ObjectCreate)?);
                let Self::Blit(blit) = self else {
                    unreachable!()
                };
                blit
            }
        })
    }
    fn compute(
        &mut self,
        cb: &ProtocolObject<dyn MTLCommandBuffer>,
    ) -> Result<&ProtocolObject<dyn MTLComputeCommandEncoder>, MetalError> {
        Ok(match self {
            Self::Compute(c) => c,
            _ => {
                self.finish();
                // We can configure it but that is unnecessary. None of the options are relevant.
                *self = CurrentEncoder::Compute(
                    cb.computeCommandEncoder().ok_or(MetalError::ObjectCreate)?,
                );
                let Self::Compute(compute) = self else {
                    unreachable!()
                };
                compute
            }
        })
    }
    fn finish(&mut self) {
        match self {
            Self::Blit(b) => b.endEncoding(),
            Self::Compute(c) => c.endEncoding(),
            Self::None => (),
        }
        *self = Self::None;
    }
}

#[derive(Debug)]
pub struct MetalCommandRecorder {
    command_buffer: UniqueObject<dyn MTLCommandBuffer>,
}
impl CommandRecorder<Metal> for MetalCommandRecorder {
    #[cfg_attr(feature = "trace", tracing::instrument)]
    unsafe fn clear(&mut self, stream: &MetalStream) -> Result<(), <Metal as Backend>::Error> {
        *self = unsafe { stream.create_recorder()? };
        Ok(())
    }
    #[cfg_attr(feature = "trace", tracing::instrument)]
    unsafe fn record_commands(
        &mut self,
        _stream: &MetalStream,
        commands: &[crate::BufferCommand<Metal>],
    ) -> Result<(), <Metal as Backend>::Error> {
        let mut encoder = CurrentEncoder::None;
        for cmd in commands {
            match *cmd {
                BufferCommand::CopyBuffer {
                    src_buffer,
                    dst_buffer,
                    src_offset,
                    dst_offset,
                    len,
                } => {
                    let blit = encoder.blit(&self.command_buffer)?;
                    unsafe {
                        blit.copyFromBuffer_sourceOffset_toBuffer_destinationOffset_size(
                            &src_buffer.buffer,
                            src_offset as usize,
                            &dst_buffer.buffer,
                            dst_offset as usize,
                            len as usize,
                        );
                    }
                }
                BufferCommand::DispatchKernel {
                    kernel,
                    bind_group,
                    push_constants,
                    workgroup_dims,
                } => {
                    let comp = encoder.compute(&self.command_buffer)?;
                    comp.setComputePipelineState(&kernel.pipeline);
                    assert!(kernel.reflection.push_constants_size == push_constants.len() as u64);
                    let buffers_lock = bind_group.buffers.lock().unwrap();
                    for (i, item) in buffers_lock.iter().enumerate() {
                        unsafe {
                            comp.setBuffer_offset_atIndex(
                                Some(&item.0),
                                item.1 as usize,
                                kernel.revised_buffer_indices[i],
                            );
                        }
                    }
                    drop(buffers_lock);
                    let grid_size = MTLSize {
                        width: workgroup_dims[0] as usize,
                        height: workgroup_dims[1] as usize,
                        depth: workgroup_dims[2] as usize,
                    };
                    let group_size = MTLSize {
                        width: kernel.reflection.workgroup_size[0] as usize,
                        height: kernel.reflection.workgroup_size[1] as usize,
                        depth: kernel.reflection.workgroup_size[2] as usize,
                    };
                    comp.dispatchThreadgroups_threadsPerThreadgroup(grid_size, group_size);
                }
                BufferCommand::UpdateBindGroup {
                    bg,
                    kernel: _,
                    buffers,
                } => {
                    let mut buffers_lock = bg.buffers.lock().unwrap();
                    buffers_lock.clear();
                    for b in buffers {
                        buffers_lock.push((
                            unsafe { b.buffer.buffer.unsafe_clone() },
                            b.offset,
                            b.len,
                        ));
                    }
                }
                BufferCommand::ZeroMemory { ref buffer } => {
                    let blit = encoder.blit(&self.command_buffer)?;
                    blit.fillBuffer_range_value(
                        &buffer.buffer.buffer,
                        NSRange {
                            location: buffer.offset as usize,
                            length: buffer.len as usize,
                        },
                        0,
                    );
                }
                _ => (),
            }
        }
        encoder.finish();
        Ok(())
    }
    #[cfg_attr(feature = "trace", tracing::instrument)]
    unsafe fn destroy(
        self,
        _stream: &<Metal as Backend>::Stream,
    ) -> Result<(), <Metal as Backend>::Error> {
        Ok(())
    }
}<|MERGE_RESOLUTION|>--- conflicted
+++ resolved
@@ -102,8 +102,6 @@
         })
     }
     #[cfg_attr(feature = "trace", tracing::instrument)]
-<<<<<<< HEAD
-=======
     unsafe fn import_buffer(
         &self,
         _info: &types::ExternalBufferDescriptor,
@@ -131,7 +129,6 @@
         unreachable!()
     }
     #[cfg_attr(feature = "trace", tracing::instrument)]
->>>>>>> dfd5bea3
     fn get_properties(&self, _instance: &MetalInstance) -> types::HalDeviceProperties {
         let is_unified_memory = self.device.hasUnifiedMemory();
         types::HalDeviceProperties {
